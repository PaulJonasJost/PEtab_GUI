from PySide6.QtWidgets import QInputDialog, QMessageBox, QFileDialog
from PySide6.QtGui import QShortcut, QKeySequence
import pandas as pd
import zipfile
from datetime import datetime
import tellurium as te
import libsbml
from io import BytesIO
from petab.models.sbml_model import SbmlModel
import yaml
import petab.v1 as petab
from .C import *
from .utils import ParameterInputDialog, ObservableInputDialog, \
    MeasurementInputDialog, ObservableFormulaInputDialog, \
    ConditionInputDialog, set_dtypes, FindReplaceDialog
from .penGUI_model import PandasTableModel, SbmlViewerModel
from PySide6.QtCore import Qt
from pathlib import Path


class Controller:
    def __init__(self, view, data_frames, sbml_model):
        self.view = view

        _data_frames = [
            set_dtypes(data_frames[0].fillna(""), MEASUREMENT_COLUMNS),
            set_dtypes(data_frames[1].fillna(""), OBSERVABLE_COLUMNS),
            set_dtypes(data_frames[2].fillna(""), PARAMETER_COLUMNS),
            set_dtypes(data_frames[3].fillna(""), CONDITION_COLUMNS)
        ]

        self.models = [
            PandasTableModel(_data_frames[0], MEASUREMENT_COLUMNS, "measurement", self),
            PandasTableModel(_data_frames[1], OBSERVABLE_COLUMNS, "observable", self),
            PandasTableModel(_data_frames[2], PARAMETER_COLUMNS, "parameter", self),
            PandasTableModel(_data_frames[3], CONDITION_COLUMNS, "condition", self)
        ]
        self.sbml_model = SbmlViewerModel(sbml_model=sbml_model)
        # set the text of the SBML and Antimony model
        self.view.sbml_text_edit.setPlainText(self.sbml_model.sbml_text)
        self.view.antimony_text_edit.setPlainText(self.sbml_model.antimony_text)
        self.view.controller = self

        self.allowed_columns = {
            0: MEASUREMENT_COLUMNS,
            1: OBSERVABLE_COLUMNS,
            2: PARAMETER_COLUMNS,
            3: CONDITION_COLUMNS
        }
        self.unsaved_changes = False

        self.petab_checkbox_states = {
            "measurement": False,
            "observable": False,
            "parameter": False,
            "condition": False
        }
        self.sbml_checkbox_states = {
            "sbml": False,
            "antimony": False
        }

        self.find_replace_shortcut = QShortcut(
            QKeySequence("Ctrl+R"),
            self.view
        )
        self.setup_connections()

    def setup_connections(self):
        for i, table_view in enumerate(self.view.tables):
            table_view.setModel(self.models[i])
            self.view.add_row_buttons[i].clicked.connect(
                lambda _, x=i: self.add_row(x))
            self.view.add_column_buttons[i].clicked.connect(
                lambda _, x=i: self.add_column(x))

        self.view.finish_button.clicked.connect(self.save_model)
        self.view.upload_data_matrix_button.clicked.connect(
            self.upload_data_matrix
        )
        self.view.reset_to_original_button.clicked.connect(
            self.reset_to_original_model)
        self.models[1].observable_id_changed.connect(
            self.handle_observable_id_change)
        self.view.tables[0].selectionModel().selectionChanged.connect(
            self.handle_selection_changed
        )
        self.models[0].dataChanged.connect(
            self.handle_data_changed)  # Connect dataChanged signal

        self.view.forward_sbml_button.clicked.connect(
            self.update_antimony_from_sbml
        )
        self.view.forward_antimony_button.clicked.connect(
            self.update_sbml_from_antimony
        )
<<<<<<< HEAD
        self.setup_task_bar()

    def setup_task_bar(self):
        """Create connections for the task bar actions."""
        task_bar = self.view.task_bar
        # Find and Replace
        task_bar.find_replace_action.triggered.connect(self.view.open_find_replace_dialog)
        # Save
        task_bar.save_action.triggered.connect(
            self.save_model
        )
        # Close
        task_bar.exit_action.triggered.connect(
            self.view.close
        )
        # Delete Rows
        task_bar.delete_action.triggered.connect(
            lambda: self.delete_row(table_index=None)
        )
        # Upload different tables
        task_bar.upload_measurement_table_action.triggered.connect(
            lambda: self.upload_and_overwrite_table(0)
        )
        task_bar.upload_observable_table_action.triggered.connect(
            lambda: self.upload_and_overwrite_table(1)
        )
        task_bar.upload_parameter_table_action.triggered.connect(
            lambda: self.upload_and_overwrite_table(2)
        )
        task_bar.upload_condition_table_action.triggered.connect(
            lambda: self.upload_and_overwrite_table(3)
        )
        task_bar.upload_sbml_action.triggered.connect(
            self.upload_and_overwrite_sbml
        )
        # upload yaml
        self.view.task_bar.upload_yaml_action.triggered.connect(
            self.upload_yaml_and_load_files
        )

    def upload_yaml_and_load_files(self):
        # Open a file dialog to select the YAML file
        yaml_path, _ = QFileDialog.getOpenFileName(self.view, "Open YAML File",
                                                   "",
                                                   "YAML Files (*.yaml *.yml)")
        if yaml_path:
            try:
                # Load the YAML content
                with open(yaml_path, 'r') as file:
                    yaml_content = yaml.safe_load(file)

                # Resolve the directory of the YAML file to handle relative paths
                yaml_dir = Path(yaml_path).parent

                # Upload SBML model
                sbml_file_path = yaml_dir / \
                                 yaml_content['problems'][0]['sbml_files'][0]
                self.upload_and_overwrite_sbml(sbml_file_path)
                table_files = [
                    ('measurement', 0,
                     yaml_content['problems'][0]['measurement_files'][0]),
                    ('observable', 1,
                     yaml_content['problems'][0]['observable_files'][0]),
                    ('parameter', 2, yaml_content['parameter_file']),
                    # Assuming parameter_file is in the root
                    ('condition', 3,
                     yaml_content['problems'][0]['condition_files'][0])
                ]

                for table_name, table_index, table_file in table_files:
                    table_file_path = yaml_dir / table_file
                    self.upload_and_overwrite_table(table_index,
                                                    table_file_path)

                self.log_message(
                    "All files uploaded successfully from the YAML configuration.",
                    color="green"
                )
                self.unsaved_changes = False

            except Exception as e:
                self.log_message(
                    f"Failed to upload files from YAML: {str(e)}", color="red"
                )

    def upload_and_overwrite_table(self, table_index, file_path=None):
        if not file_path:
            # Open a file dialog to select the CSV or TSV file
            file_path, _ = QFileDialog.getOpenFileName(
                self.view, "Open CSV or TSV", "", "CSV/TSV Files (*.csv *.tsv)"
            )
        if file_path:

            # convert the file path to a Path object if it is a string
            if type(file_path) is str:
                file_path = Path(file_path)

            # Determine the file extension to choose the correct separator
            if file_path.suffix == '.csv':
                separator = ';'
            elif file_path.suffix == '.tsv':
                separator = '\t'
            else:
                self.view.log_message(
                    "Unsupported file format. Please upload a CSV or TSV file.",
                    color="red")
                return

            # Read the file into a DataFrame
            try:
                new_df = pd.read_csv(file_path, sep=separator)
            except Exception as e:
                self.view.log_message(f"Failed to read file: {str(e)}",
                                      color="red")
                return

            # Overwrite the table with the new DataFrame
            self.overwrite_table(table_index, new_df)

    def upload_and_overwrite_sbml(self, file_path=None):
        if not file_path:
            # Open a file dialog to select an SBML file
            file_path, _ = QFileDialog.getOpenFileName(
                self.view, "Open SBML File", "", "SBML Files (*.xml *.sbml)"
            )
        if file_path:
            try:
                # Load the new SBML model from the file
                new_sbml_model = SbmlModel.from_file(Path(file_path))

                # Overwrite the existing sbml_model in SbmlViewerModel
                self.sbml_model._sbml_model_original = new_sbml_model

                # Update the SBML text and Antimony text in the view
                self.sbml_model.sbml_text = libsbml.writeSBMLToString(
                    self.sbml_model._sbml_model_original.sbml_model.getSBMLDocument()
                )
                self.sbml_model.convert_sbml_to_antimony()  # Convert to Antimony text

                self.view.sbml_text_edit.setPlainText(
                    self.sbml_model.sbml_text)
                self.view.antimony_text_edit.setPlainText(
                    self.sbml_model.antimony_text)

                self.log_message(
                    "SBML model successfully uploaded and overwritten.",
                    color="green")

            except Exception as e:
                self.log_message(f"Failed to upload SBML file: {str(e)}",
                                      color="red")
=======
        self.find_replace_shortcut.activated.connect(
            self.open_find_replace_dialog
        )
>>>>>>> 18d82273

    def upload_data_matrix(self):
        file_name, _ = QFileDialog.getOpenFileName(self.view, "Open Data Matrix", "", "CSV Files (*.csv);;TSV Files (*.tsv)")
        if file_name:
            self.process_data_matrix_file(file_name)

    def process_data_matrix_file(self, file_name):
        try:
            data_matrix = self.load_data_matrix(file_name)
            if data_matrix is None or data_matrix.empty:
                return

            condition_id = "cond1"
            self.populate_tables_from_data_matrix(data_matrix, condition_id)
            self.unsaved_changes = True

        except Exception as e:
            self.log_message(
                f"An error occurred while uploading the data matrix: {str(e)}",
                color="red"
            )

    def load_data_matrix(self, file_name):
        data_matrix = pd.read_csv(file_name, delimiter='\t' if file_name.endswith('.tsv') else ',')
        if not any(col in data_matrix.columns for col in ["Time", "time", "t"]):
            self.log_message(
                "Invalid File, the file must contain a 'Time' column. "
                "Please ensure that the file contains a 'Time'",
                color="red"
                )
            return None

        time_column = next(col for col in ["Time", "time", "t"] if col in data_matrix.columns)
        return data_matrix.rename(columns={time_column: "time"})

    def populate_tables_from_data_matrix(self, data_matrix, condition_id):
        for col in data_matrix.columns:
            if col != "time":
                observable_id = col
                self.ensure_observable_exists(observable_id)
                self.ensure_condition_exists(condition_id)
                self.add_measurement_rows(data_matrix, observable_id, condition_id)

    def ensure_observable_exists(self, observable_id):
        if observable_id not in self.models[1]._data_frame["observableId"].values:
            self.models[1].add_row_with_defaults(
                observableId=observable_id,
                observableFormula=observable_id
            )

    def ensure_condition_exists(self, condition_id):
        if condition_id not in self.models[3]._data_frame["conditionId"].values:
            self.models[3].add_row_with_defaults(
                conditionId=condition_id, conditionName=condition_id
            )

    def add_measurement_rows(self, data_matrix, observable_id, condition_id):
        for _, row in data_matrix.iterrows():
            self.models[0].add_row_with_defaults(
                observableId=observable_id,
                measurement=row[observable_id],
                time=row["time"],
                simulationConditionId=condition_id
            )

    def add_row(self, table_index):
        if table_index == 0:
            self.add_measurement_row()
        elif table_index == 1:
            self.add_observable_row()
        elif table_index == 2:
            self.add_parameter_row()
        elif table_index == 3:
            self.add_condition_row()
        else:
            self.models[table_index].add_row()

    def add_measurement_row(self):
        condition_ids = self.models[3]._data_frame["conditionId"].tolist()
        observable_ids = self.models[1]._data_frame["observableId"].tolist()
        dialog = MeasurementInputDialog(
            condition_ids, observable_ids, parent=self.view)
        if dialog.exec():
            observable_id, measurement, timepoints, condition_id = dialog.get_inputs()
            self.process_measurement_inputs(observable_id, measurement,
                                            timepoints, condition_id)

    def process_measurement_inputs(self, observable_id, measurement,
                                   timepoints, condition_id):
        if observable_id and measurement and timepoints:
            noise_parameters = self.copy_noise_parameters(observable_id,
                                                          condition_id)
            success = self.models[0].add_row_with_defaults(
                observableId=observable_id,
                measurement=measurement,
                time=timepoints,
                simulationConditionId=condition_id,
                noiseParameters=noise_parameters
            )
            if success:
                self.add_observable_if_missing(observable_id)
                self.add_condition_if_missing(condition_id)

    def add_observable_if_missing(self, observable_id):
        if observable_id not in self.models[1]._data_frame["observableId"].values:
            formula_dialog = ObservableFormulaInputDialog(observable_id,
                                                          self.view)
            if formula_dialog.exec():
                observable_id, observable_formula = formula_dialog.get_inputs()
                self.models[1].add_row_with_defaults(
                    observableId=observable_id,
                    observableFormula=observable_formula
                )

    def add_condition_if_missing(self, condition_id):
        if condition_id and condition_id \
                not in self.models[3]._data_frame["conditionId"].values:
            condition_columns = self.models[3]._data_frame.columns.tolist()
            condition_columns.remove("conditionName")
            if len(condition_columns) > 1:
                self.prompt_condition_details(condition_id, condition_columns)
            else:
                self.models[3].add_row_with_defaults(
                    conditionId=condition_id,
                    conditionName=condition_id
                )

    def prompt_condition_details(self, condition_id, condition_columns):
        condition_dialog = ConditionInputDialog(condition_id, condition_columns, self.view)
        if condition_dialog.exec():
            condition_inputs = condition_dialog.get_inputs()
            self.models[3].add_row_with_defaults(**condition_inputs)

    def copy_noise_parameters(self, observable_id, condition_id):
        noise_parameters = ""
        measurement_df = self.models[0]._data_frame
        matching_rows = measurement_df[measurement_df["observableId"] == observable_id]
        if not matching_rows.empty:
            if condition_id:
                preferred_row = matching_rows[matching_rows["simulationConditionId"] == condition_id]
                if not preferred_row.empty:
                    noise_parameters = preferred_row["noiseParameters"].iloc[0]
                else:
                    noise_parameters = matching_rows["noiseParameters"].iloc[0]
            else:
                noise_parameters = matching_rows["noiseParameters"].iloc[0]
        return noise_parameters

    def add_observable_row(self):
        dialog = ObservableInputDialog(parent=self.view)
        if dialog.exec():
            observable_id, observable_formula = dialog.get_inputs()
            if observable_id and observable_formula:
                self.models[1].add_row_with_defaults(
                    observableId=observable_id,
                    observableFormula=observable_formula
                )

    def add_parameter_row(self):
        dialog = ParameterInputDialog(parent=self.view)
        if dialog.exec():
            parameter_id, nominal_value = dialog.get_inputs()
            if parameter_id:
                self.models[2].add_row_with_defaults(
                    parameterId=parameter_id,
                    nominalValue=nominal_value
                )

    def add_condition_row(self):
        condition_id, ok = QInputDialog.getText(self.view, "Add Condition",
                                                "Condition ID:")
        if ok and condition_id:
            condition_columns = self.models[3]._data_frame.columns.tolist()
            condition_columns.remove("conditionName")
            if len(condition_columns) > 1:
                self.prompt_condition_details(condition_id, condition_columns)
            else:
                self.models[3].add_row_with_defaults(
                    conditionId=condition_id,
                    conditionName=condition_id
                )

    def add_column(self, table_index):
        column_name, ok = QInputDialog.getText(self.view, "Add Column", "Column name:")
        if ok and column_name:
            self.add_column_to_model(table_index, column_name)

    def add_column_to_model(self, table_index, column_name):
        allowed_columns = self.allowed_columns[table_index]
        if column_name in allowed_columns:
            column_type = allowed_columns[column_name]
            default_value = "" if column_type == "STRING" else 0
            self.models[table_index].add_column(column_name, default_value)
        else:
            QMessageBox.warning(self.view, "Invalid Column", f"The column '{column_name}' is not allowed for this table.")

    def handle_observable_id_change(self, old_id, new_id):
        reply = QMessageBox.question(
            self.view, 'Rename Observable',
            f'Do you want to rename observable "{old_id}" to "{new_id}" in all measurements?',
            QMessageBox.Yes | QMessageBox.No, QMessageBox.No
        )
        if reply == QMessageBox.Yes:
            self.log_message(
                f"Renaming observable '{old_id}' to '{new_id}' in all "
                f"measurements",
                color="green"
            )
            self.rename_observable_in_measurements(old_id, new_id)

    def rename_observable_in_measurements(self, old_id, new_id):
        measurement_model = self.models[0]
        rows = measurement_model._data_frame.shape[0]
        for row in range(rows):
            if measurement_model._data_frame.at[row, "observableId"] == old_id:
                measurement_model._data_frame.at[row, "observableId"] = new_id
        self.unsaved_changes = True
        measurement_model.layoutChanged.emit()

    def delete_row(self, table_index=None, selected_rows=None):
        if table_index is None:
            table_index = self.view.get_current_table_index()
        table_view = self.view.tables[table_index]
        model = self.models[table_index]
        selection_model = table_view.selectionModel()

        if selected_rows is None:
            selected_indexes = selection_model.selectedIndexes()
            selected_rows = [index.row() for index in selected_indexes]

        if not selected_rows:
            return

        for row in sorted(selected_rows, reverse=True):
            self.log_message(
                f"Deleted row {row} from {model.table_type} table."
                f" Data: {model._data_frame.iloc[row].to_dict()}",
                color="orange"
            )
            model._data_frame.drop(row, inplace=True)
        model._data_frame.reset_index(drop=True, inplace=True)
        self.unsaved_changes = True
        model.layoutChanged.emit()

    def handle_selection_changed(self):
        self.update_plot()

    def update_plot(self):
        selection_model = self.view.tables[0].selectionModel()
        indexes = selection_model.selectedIndexes()

        selected_points = {}
        if indexes:
            for index in indexes:
                row = index.row()
                observable_id = self.models[0]._data_frame.iloc[row][
                    "observableId"]
                if observable_id not in selected_points:
                    selected_points[observable_id] = []
                selected_points[observable_id].append({
                    "x": self.models[0]._data_frame.iloc[row]["time"],
                    "y": self.models[0]._data_frame.iloc[row]["measurement"]
                })

        measurement_data = self.models[0]._data_frame
        plot_data = {
            "all_data": [],
            "selected_points": selected_points
        }
        for observable_id in selected_points.keys():
            observable_data = measurement_data[
                measurement_data["observableId"] == observable_id]
            plot_data["all_data"].append({
                "observable_id": observable_id,
                "x": observable_data["time"].tolist(),
                "y": observable_data["measurement"].tolist()
            })

        self.view.update_visualization(plot_data)

    def handle_data_changed(self, top_left, bottom_right, roles):
        if not roles or Qt.DisplayRole in roles:
            self.update_plot()

    def update_plot_based_on_current_selection(self):
        selection_model = self.view.tables[0].selectionModel()
        indexes = selection_model.selectedIndexes()
        if indexes:
            selected_points = {}
            for index in indexes:
                row = index.row()
                observable_id = self.models[0]._data_frame.iloc[row][
                    "observableId"]
                if observable_id not in selected_points:
                    selected_points[observable_id] = []
                selected_points[observable_id].append({
                    "x": self.models[0]._data_frame.iloc[row]["time"],
                    "y": self.models[0]._data_frame.iloc[row]["measurement"]
                })
            self.update_plot(selected_points)

    # def find_text(self, text):
    #     for model in self.models:
    #         matching_cells = model._data_frame.map(
    #             lambda x: text in str(x))
    #         matching_indices = matching_cells.stack().index[
    #             matching_cells.stack()]
    #         if not matching_indices.empty:
    #             for row, col in matching_indices:
    #                 print(f"Found '{text}' in row {row}, column {col}")
    def open_find_replace_dialog(self):
        current_tab = self.view.tabs.currentIndex()
        if current_tab == 0:
            dialog = FindReplaceDialog(
                self.view, mode="petab",
                checkbox_states=self.petab_checkbox_states
            )
        elif current_tab == 1:
            dialog = FindReplaceDialog(
                self.view, mode="sbml",
                checkbox_states=self.sbml_checkbox_states
            )
        dialog.exec()

    def replace_text(self, find_text, replace_text, selected_models):
        self.log_message(
            f"Replacing '{find_text}' with '{replace_text}' in selected tables",
            color="green"
        )
        for index in selected_models:
            model = self.models[index]
            model._data_frame.replace(find_text, replace_text, inplace=True)
            model.layoutChanged.emit()
        self.unsaved_changes = True

    def save_model(self):
        options = QFileDialog.Options()
        file_name, _ = QFileDialog.getSaveFileName(self.view,
                                                   "Save Project",
                                                   "",
                                                   "Zip Files (*.zip)",
                                                   options=options)
        if file_name:
            if not file_name.endswith(".zip"):
                file_name += ".zip"

            # Create a bytes buffer to hold the zip file in memory
            buffer = BytesIO()
            with zipfile.ZipFile(buffer, 'w') as zip_file:
                # Save each data frame to a CSV file in the zip archive
                for i, model in enumerate(self.models):
                    table_name = list(self.allowed_columns.keys())[i]
                    csv_data = model._data_frame.to_csv(index=False)
                    zip_file.writestr(f"{model.table_type}.csv", csv_data)

                # Save the SBML model to a file in the zip archive
                sbml_data = self.sbml_model.sbml_text
                zip_file.writestr("model.xml", sbml_data)

            # Write the buffer contents to the file
            with open(file_name, 'wb') as f:
                f.write(buffer.getvalue())

            QMessageBox.information(
                self.view, "Save Project",
                f"Project saved successfully to {file_name}"
            )

    def update_antimony_from_sbml(self):
        self.sbml_model.sbml_text = self.view.sbml_text_edit.toPlainText()
        try:
            self.sbml_model.convert_sbml_to_antimony()
        except Exception as e:
            self.log_message(
                f"Failed to convert SBML to Antimony: {str(e)}",
                color="red"
            )
            return
        self.log_message("Converting SBML to Antimony", color="green")
        self.view.antimony_text_edit.setPlainText(
            self.sbml_model.antimony_text)
        self.unsaved_changes = True

    def update_sbml_from_antimony(self):
        self.sbml_model.antimony_text = self.view.antimony_text_edit.toPlainText()
        try:
            self.sbml_model.convert_antimony_to_sbml()
        except Exception as e:
            self.log_message(
                f"Failed to convert Antimony to SBML: {str(e)}",
                color="red"
            )
            return
        self.log_message("Converting Antimony to SBML", color="green")
        self.view.sbml_text_edit.setPlainText(self.sbml_model.sbml_text)
        self.unsaved_changes = True

    def reset_to_original_model(self):
        self.log_message(
            "Resetting the model to the original SBML and Antimony text",
            color="orange"
        )
        self.sbml_model.sbml_text = libsbml.writeSBMLToString(
            self.sbml_model._sbml_model_original.sbml_model.getSBMLDocument()
        )
        self.sbml_model.antimony_text = te.sbmlToAntimony(self.sbml_model.sbml_text)
        self.view.sbml_text_edit.setPlainText(self.sbml_model.sbml_text)
        self.view.antimony_text_edit.setPlainText(self.sbml_model.antimony_text)

    def check_petab_lint(self, row_data, table_type):
        if table_type == "measurement":
            observable_df = self.models[1]._data_frame
            return petab.check_measurement_df(row_data,
                                              observable_df=observable_df)
        elif table_type == "observable":
            return petab.check_observable_df(
                row_data.set_index("observableId"))
        elif table_type == "parameter":
            model = self.sbml_model
            observable_df = self.models[1]._data_frame
            measurement_df = self.models[0]._data_frame
            condition_df = self.models[3]._data_frame
            return petab.check_parameter_df(row_data.set_index("parameterId"),
                                            model=model,
                                            observable_df=observable_df,
                                            measurement_df=measurement_df,
                                            condition_df=condition_df)
        elif table_type == "condition":
            model = self.sbml_model
            observable_df = self.models[1]._data_frame
            return petab.check_condition_df(row_data.set_index("conditionId"),
                                            model=model,
                                            observable_df=observable_df)
        return True

    def log_message(self, message, color="black"):
        timestamp = datetime.now().strftime("%Y-%m-%d %H:%M:%S")
        full_message = f"[{timestamp}]\t <span style='color:{color};'" \
                       f">{message}</span>"
        self.view.logger.append(full_message)

    def overwrite_table(self, table_index, new_df):
        """Overwrite the data in the table with the new data frame."""
        self.models[table_index]._data_frame = new_df
        self.models[table_index].layoutChanged.emit()
        self.log_message(
            f"Overwrote the {self.models[table_index].table_type} table with new data.",
            color="green"
        )
        self.unsaved_changes = True<|MERGE_RESOLUTION|>--- conflicted
+++ resolved
@@ -94,7 +94,9 @@
         self.view.forward_antimony_button.clicked.connect(
             self.update_sbml_from_antimony
         )
-<<<<<<< HEAD
+        self.find_replace_shortcut.activated.connect(
+            self.open_find_replace_dialog
+        )
         self.setup_task_bar()
 
     def setup_task_bar(self):
@@ -246,11 +248,6 @@
             except Exception as e:
                 self.log_message(f"Failed to upload SBML file: {str(e)}",
                                       color="red")
-=======
-        self.find_replace_shortcut.activated.connect(
-            self.open_find_replace_dialog
-        )
->>>>>>> 18d82273
 
     def upload_data_matrix(self):
         file_name, _ = QFileDialog.getOpenFileName(self.view, "Open Data Matrix", "", "CSV Files (*.csv);;TSV Files (*.tsv)")
