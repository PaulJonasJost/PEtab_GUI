from PySide6.QtWidgets import QInputDialog, QMessageBox, QFileDialog
import pandas as pd
import zipfile
import tellurium as te
import libsbml
from io import BytesIO
import petab.v1 as petab
from .C import *
from .utils import ParameterInputDialog, ObservableInputDialog, \
    MeasurementInputDialog, ObservableFormulaInputDialog, \
    ConditionInputDialog, set_dtypes
from .penGUI_model import PandasTableModel, SbmlViewerModel
from PySide6.QtCore import Qt


class Controller:
    def __init__(self, view, data_frames, sbml_model):
        self.view = view

        _data_frames = [
            set_dtypes(data_frames[0].fillna(""), MEASUREMENT_COLUMNS),
            set_dtypes(data_frames[1].fillna(""), OBSERVABLE_COLUMNS),
            set_dtypes(data_frames[2].fillna(""), PARAMETER_COLUMNS),
            set_dtypes(data_frames[3].fillna(""), CONDITION_COLUMNS)
        ]

        self.models = [
<<<<<<< HEAD
            PandasTableModel(_data_frames[0], MEASUREMENT_COLUMNS,
                             "measurement", self),
            PandasTableModel(_data_frames[1], OBSERVABLE_COLUMNS,
                             "observable", self),
            PandasTableModel(_data_frames[2], PARAMETER_COLUMNS, "parameter", self),
            PandasTableModel(_data_frames[3], CONDITION_COLUMNS, "condition", self),
=======
            PandasTableModel(_data_frames[0], MEASUREMENT_COLUMNS, "measurement", self),
            PandasTableModel(_data_frames[1], OBSERVABLE_COLUMNS, "observable", self),
            PandasTableModel(_data_frames[2], PARAMETER_COLUMNS, "parameter", self),
            PandasTableModel(_data_frames[3], CONDITION_COLUMNS, "condition", self)
>>>>>>> e8e0953e
        ]
        self.sbml_model = SbmlViewerModel(sbml_model=sbml_model)
        # set the text of the SBML and Antimony model
        self.view.sbml_text_edit.setPlainText(self.sbml_model.sbml_text)
        self.view.antimony_text_edit.setPlainText(self.sbml_model.antimony_text)
        self.view.controller = self
        self.setup_connections()

        self.allowed_columns = {
            0: MEASUREMENT_COLUMNS,
            1: OBSERVABLE_COLUMNS,
            2: PARAMETER_COLUMNS,
            3: CONDITION_COLUMNS
        }

    def setup_connections(self):
        for i, table_view in enumerate(self.view.tables):
            table_view.setModel(self.models[i])
            self.view.add_row_buttons[i].clicked.connect(
                lambda _, x=i: self.add_row(x))
            self.view.add_column_buttons[i].clicked.connect(
                lambda _, x=i: self.add_column(x))

        self.view.finish_button.clicked.connect(self.finish_editing)
        self.view.upload_data_matrix_button.clicked.connect(
            self.upload_data_matrix)
        self.view.reset_to_original_button.clicked.connect(
            self.reset_to_original_model)
        self.models[1].observable_id_changed.connect(
            self.handle_observable_id_change)
        self.view.tables[0].selectionModel().selectionChanged.connect(
            self.handle_selection_changed
        )
        self.models[0].dataChanged.connect(
            self.handle_data_changed)  # Connect dataChanged signal

        self.view.forward_sbml_button.clicked.connect(
            self.update_antimony_from_sbml
        )
        self.view.forward_antimony_button.clicked.connect(
            self.update_sbml_from_antimony
        )

    def upload_data_matrix(self):
        file_name, _ = QFileDialog.getOpenFileName(self.view, "Open Data Matrix", "", "CSV Files (*.csv);;TSV Files (*.tsv)")
        if file_name:
            self.process_data_matrix_file(file_name)

    def process_data_matrix_file(self, file_name):
        try:
            data_matrix = self.load_data_matrix(file_name)
            if data_matrix is None or data_matrix.empty:
                return

            condition_id = "cond1"
            self.populate_tables_from_data_matrix(data_matrix, condition_id)

        except Exception as e:
            QMessageBox.critical(self.view, "Error", f"An error occurred while processing the file: {str(e)}")

    def load_data_matrix(self, file_name):
        data_matrix = pd.read_csv(file_name, delimiter='\t' if file_name.endswith('.tsv') else ',')
        if not any(col in data_matrix.columns for col in ["Time", "time", "t"]):
            QMessageBox.warning(self.view, "Invalid File", "The file must contain a 'Time' column.")
            return None

        time_column = next(col for col in ["Time", "time", "t"] if col in data_matrix.columns)
        return data_matrix.rename(columns={time_column: "time"})

    def populate_tables_from_data_matrix(self, data_matrix, condition_id):
        for col in data_matrix.columns:
            if col != "time":
                observable_id = col
                self.ensure_observable_exists(observable_id)
                self.ensure_condition_exists(condition_id)
                self.add_measurement_rows(data_matrix, observable_id, condition_id)

    def ensure_observable_exists(self, observable_id):
        if observable_id not in self.models[1]._data_frame["observableId"].values:
            self.models[1].add_row_with_defaults(
                observableId=observable_id,
                observableFormula=observable_id
            )

    def ensure_condition_exists(self, condition_id):
        if condition_id not in self.models[3]._data_frame["conditionId"].values:
            self.models[3].add_row_with_defaults(
                conditionId=condition_id, conditionName=condition_id
            )

    def add_measurement_rows(self, data_matrix, observable_id, condition_id):
        for _, row in data_matrix.iterrows():
            self.models[0].add_row_with_defaults(
                observableId=observable_id,
                measurement=row[observable_id],
                time=row["time"],
                simulationConditionId=condition_id
            )

    def add_row(self, table_index):
        if table_index == 0:
            self.add_measurement_row()
        elif table_index == 1:
            self.add_observable_row()
        elif table_index == 2:
            self.add_parameter_row()
        elif table_index == 3:
            self.add_condition_row()
        else:
            self.models[table_index].add_row()

    def add_measurement_row(self):
        condition_ids = self.models[3]._data_frame["conditionId"].tolist()
        observable_ids = self.models[1]._data_frame["observableId"].tolist()
        dialog = MeasurementInputDialog(
            condition_ids, observable_ids, parent=self.view)
        if dialog.exec():
            observable_id, measurement, timepoints, condition_id = dialog.get_inputs()
            self.process_measurement_inputs(observable_id, measurement,
                                            timepoints, condition_id)

    def process_measurement_inputs(self, observable_id, measurement,
                                   timepoints, condition_id):
        if observable_id and measurement and timepoints:
            noise_parameters = self.copy_noise_parameters(observable_id,
                                                          condition_id)
            success = self.models[0].add_row_with_defaults(
                observableId=observable_id,
                measurement=measurement,
                time=timepoints,
                simulationConditionId=condition_id,
                noiseParameters=noise_parameters
            )
            if success:
                self.add_observable_if_missing(observable_id)
                self.add_condition_if_missing(condition_id)

    def add_observable_if_missing(self, observable_id):
        if observable_id not in self.models[1]._data_frame["observableId"].values:
            formula_dialog = ObservableFormulaInputDialog(observable_id,
                                                          self.view)
            if formula_dialog.exec():
                observable_id, observable_formula = formula_dialog.get_inputs()
                self.models[1].add_row_with_defaults(
                    observableId=observable_id,
                    observableFormula=observable_formula
                )

    def add_condition_if_missing(self, condition_id):
        if condition_id and condition_id \
                not in self.models[3]._data_frame["conditionId"].values:
            condition_columns = self.models[3]._data_frame.columns.tolist()
            condition_columns.remove("conditionName")
            if len(condition_columns) > 1:
                self.prompt_condition_details(condition_id, condition_columns)
            else:
                self.models[3].add_row_with_defaults(
                    conditionId=condition_id,
                    conditionName=condition_id
                )

    def prompt_condition_details(self, condition_id, condition_columns):
        condition_dialog = ConditionInputDialog(condition_id, condition_columns, self.view)
        if condition_dialog.exec():
            condition_inputs = condition_dialog.get_inputs()
            self.models[3].add_row_with_defaults(**condition_inputs)

    def copy_noise_parameters(self, observable_id, condition_id):
        noise_parameters = ""
        measurement_df = self.models[0]._data_frame
        matching_rows = measurement_df[measurement_df["observableId"] == observable_id]
        if not matching_rows.empty:
            if condition_id:
                preferred_row = matching_rows[matching_rows["simulationConditionId"] == condition_id]
                if not preferred_row.empty:
                    noise_parameters = preferred_row["noiseParameters"].iloc[0]
                else:
                    noise_parameters = matching_rows["noiseParameters"].iloc[0]
            else:
                noise_parameters = matching_rows["noiseParameters"].iloc[0]
        return noise_parameters

    def add_observable_row(self):
        dialog = ObservableInputDialog(parent=self.view)
        if dialog.exec():
            observable_id, observable_formula = dialog.get_inputs()
            if observable_id and observable_formula:
                self.models[1].add_row_with_defaults(
                    observableId=observable_id,
                    observableFormula=observable_formula
                )

    def add_parameter_row(self):
        dialog = ParameterInputDialog(parent=self.view)
        if dialog.exec():
            parameter_id, nominal_value = dialog.get_inputs()
            if parameter_id:
                self.models[2].add_row_with_defaults(
                    parameterId=parameter_id,
                    nominalValue=nominal_value
                )

    def add_condition_row(self):
        condition_id, ok = QInputDialog.getText(self.view, "Add Condition",
                                                "Condition ID:")
        if ok and condition_id:
            condition_columns = self.models[3]._data_frame.columns.tolist()
            condition_columns.remove("conditionName")
            if len(condition_columns) > 1:
                self.prompt_condition_details(condition_id, condition_columns)
            else:
                self.models[3].add_row_with_defaults(
                    conditionId=condition_id,
                    conditionName=condition_id
                )

    def add_column(self, table_index):
        column_name, ok = QInputDialog.getText(self.view, "Add Column", "Column name:")
        if ok and column_name:
            self.add_column_to_model(table_index, column_name)

    def add_column_to_model(self, table_index, column_name):
        allowed_columns = self.allowed_columns[table_index]
        if column_name in allowed_columns:
            column_type = allowed_columns[column_name]
            default_value = "" if column_type == "STRING" else 0
            self.models[table_index].add_column(column_name, default_value)
        else:
            QMessageBox.warning(self.view, "Invalid Column", f"The column '{column_name}' is not allowed for this table.")

    def handle_observable_id_change(self, old_id, new_id):
        reply = QMessageBox.question(
            self.view, 'Rename Observable',
            f'Do you want to rename observable "{old_id}" to "{new_id}" in all measurements?',
            QMessageBox.Yes | QMessageBox.No, QMessageBox.No
        )
        if reply == QMessageBox.Yes:
            self.rename_observable_in_measurements(old_id, new_id)

    def rename_observable_in_measurements(self, old_id, new_id):
        measurement_model = self.models[0]
        rows = measurement_model._data_frame.shape[0]
        for row in range(rows):
            if measurement_model._data_frame.at[row, "observableId"] == old_id:
                measurement_model._data_frame.at[row, "observableId"] = new_id
        measurement_model.layoutChanged.emit()

    def delete_row(self, table_index, selected_rows=None):
        table_view = self.view.tables[table_index]
        model = self.models[table_index]
        selection_model = table_view.selectionModel()

        if selected_rows is None:
            selected_indexes = selection_model.selectedRows()
            selected_rows = [index.row() for index in selected_indexes]

        if not selected_rows:
            return

        for row in sorted(selected_rows, reverse=True):
            model._data_frame.drop(row, inplace=True)
        model._data_frame.reset_index(drop=True, inplace=True)

        model.layoutChanged.emit()

    def handle_selection_changed(self, selected, deselected):
        self.update_plot()

    def update_plot(self):
        selection_model = self.view.tables[0].selectionModel()
        indexes = selection_model.selectedIndexes()

        selected_points = {}
        if indexes:
            for index in indexes:
                row = index.row()
                observable_id = self.models[0]._data_frame.iloc[row][
                    "observableId"]
                if observable_id not in selected_points:
                    selected_points[observable_id] = []
                selected_points[observable_id].append({
                    "x": self.models[0]._data_frame.iloc[row]["time"],
                    "y": self.models[0]._data_frame.iloc[row]["measurement"]
                })

        measurement_data = self.models[0]._data_frame
        plot_data = {
            "all_data": [],
            "selected_points": selected_points
        }
        for observable_id in selected_points.keys():
            observable_data = measurement_data[
                measurement_data["observableId"] == observable_id]
            plot_data["all_data"].append({
                "observable_id": observable_id,
                "x": observable_data["time"].tolist(),
                "y": observable_data["measurement"].tolist()
            })

        self.view.update_visualization(plot_data)

    def handle_data_changed(self, top_left, bottom_right, roles):
        if not roles or Qt.DisplayRole in roles:
            self.update_plot()

    def update_plot_based_on_current_selection(self):
        selection_model = self.view.tables[0].selectionModel()
        indexes = selection_model.selectedIndexes()
        if indexes:
            selected_points = {}
            for index in indexes:
                row = index.row()
                observable_id = self.models[0]._data_frame.iloc[row][
                    "observableId"]
                if observable_id not in selected_points:
                    selected_points[observable_id] = []
                selected_points[observable_id].append({
                    "x": self.models[0]._data_frame.iloc[row]["time"],
                    "y": self.models[0]._data_frame.iloc[row]["measurement"]
                })
            self.update_plot(selected_points)

    # def find_text(self, text):
    #     for model in self.models:
    #         matching_cells = model._data_frame.map(
    #             lambda x: text in str(x))
    #         matching_indices = matching_cells.stack().index[
    #             matching_cells.stack()]
    #         if not matching_indices.empty:
    #             for row, col in matching_indices:
    #                 print(f"Found '{text}' in row {row}, column {col}")

    def replace_text(self, find_text, replace_text, selected_models):
        for index in selected_models:
            model = self.models[index]
            model._data_frame.replace(find_text, replace_text, inplace=True)
            model.layoutChanged.emit()

    def finish_editing(self):
        options = QFileDialog.Options()
        file_name, _ = QFileDialog.getSaveFileName(self.view,
                                                   "Save Project",
                                                   "",
                                                   "Zip Files (*.zip)",
                                                   options=options)
        if file_name:
            if not file_name.endswith(".zip"):
                file_name += ".zip"

            # Create a bytes buffer to hold the zip file in memory
            buffer = BytesIO()
            with zipfile.ZipFile(buffer, 'w') as zip_file:
                # Save each data frame to a CSV file in the zip archive
                for i, model in enumerate(self.models):
                    table_name = list(self.allowed_columns.keys())[i]
                    csv_data = model._data_frame.to_csv(index=False)
                    zip_file.writestr(f"{model.table_type}.csv", csv_data)

                # Save the SBML model to a file in the zip archive
                sbml_data = self.sbml_model.sbml_text
                zip_file.writestr("model.xml", sbml_data)

            # Write the buffer contents to the file
            with open(file_name, 'wb') as f:
                f.write(buffer.getvalue())

            QMessageBox.information(
                self.view, "Save Project",
                f"Project saved successfully to {file_name}"
            )

            # Ask if the user wants to close the application
            reply = QMessageBox.question(
                self.view, "Close Application",
                "Do you want to close the application?",
                QMessageBox.Yes | QMessageBox.No,
                QMessageBox.No
            )
            if reply == QMessageBox.Yes:
                self.view.close()

    def update_antimony_from_sbml(self):
        self.sbml_model.sbml_text = self.view.sbml_text_edit.toPlainText()
        self.sbml_model.convert_sbml_to_antimony()
        self.view.antimony_text_edit.setPlainText(
            self.sbml_model.antimony_text)

    def update_sbml_from_antimony(self):
        self.sbml_model.antimony_text = self.view.antimony_text_edit.toPlainText()
        self.sbml_model.convert_antimony_to_sbml()
        self.view.sbml_text_edit.setPlainText(self.sbml_model.sbml_text)

    def reset_to_original_model(self):
        self.sbml_model.sbml_text = libsbml.writeSBMLToString(
            self.sbml_model._sbml_model_original.sbml_model.getSBMLDocument()
        )
        self.sbml_model.antimony_text = te.sbmlToAntimony(self.sbml_model.sbml_text)
        self.view.sbml_text_edit.setPlainText(self.sbml_model.sbml_text)
        self.view.antimony_text_edit.setPlainText(self.sbml_model.antimony_text)

    def check_petab_lint(self, row_data, table_type):
        if table_type == "measurement":
            observable_df = self.models[1]._data_frame
            return petab.check_measurement_df(row_data,
                                              observable_df=observable_df)
        elif table_type == "observable":
            return petab.check_observable_df(
                row_data.set_index("observableId"))
        elif table_type == "parameter":
            model = self.sbml_model
            observable_df = self.models[1]._data_frame
            measurement_df = self.models[0]._data_frame
            condition_df = self.models[3]._data_frame
            return petab.check_parameter_df(row_data.set_index("parameterId"),
                                            model=model,
                                            observable_df=observable_df,
                                            measurement_df=measurement_df,
                                            condition_df=condition_df)
        elif table_type == "condition":
            model = self.sbml_model
            observable_df = self.models[1]._data_frame
            return petab.check_condition_df(row_data.set_index("conditionId"),
                                            model=model,
                                            observable_df=observable_df)
        return True<|MERGE_RESOLUTION|>--- conflicted
+++ resolved
@@ -25,19 +25,10 @@
         ]
 
         self.models = [
-<<<<<<< HEAD
-            PandasTableModel(_data_frames[0], MEASUREMENT_COLUMNS,
-                             "measurement", self),
-            PandasTableModel(_data_frames[1], OBSERVABLE_COLUMNS,
-                             "observable", self),
-            PandasTableModel(_data_frames[2], PARAMETER_COLUMNS, "parameter", self),
-            PandasTableModel(_data_frames[3], CONDITION_COLUMNS, "condition", self),
-=======
             PandasTableModel(_data_frames[0], MEASUREMENT_COLUMNS, "measurement", self),
             PandasTableModel(_data_frames[1], OBSERVABLE_COLUMNS, "observable", self),
             PandasTableModel(_data_frames[2], PARAMETER_COLUMNS, "parameter", self),
             PandasTableModel(_data_frames[3], CONDITION_COLUMNS, "condition", self)
->>>>>>> e8e0953e
         ]
         self.sbml_model = SbmlViewerModel(sbml_model=sbml_model)
         # set the text of the SBML and Antimony model
