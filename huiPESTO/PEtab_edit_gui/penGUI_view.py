from PySide6.QtWidgets import QApplication, QMainWindow, QVBoxLayout, \
    QTabWidget, QPlainTextEdit, QSplitter, QWidget, QGridLayout, \
    QPushButton, QFrame, QTableView, QHBoxLayout, QMenu, QLabel, \
<<<<<<< HEAD
    QStackedWidget, QToolButton, QStyle, QInputDialog
import PySide6.QtWidgets as widgets
from PySide6.QtCore import Qt, QModelIndex
from PySide6.QtGui import QAction, QShortcut, QKeySequence
=======
    QStackedWidget, QToolButton, QStyle, QAbstractItemView, QTextBrowser
from PySide6.QtCore import Qt, QEvent
from PySide6.QtGui import QAction, QShortcut, QKeySequence, QCursor
>>>>>>> f747f377
import sys
from .C import CONFIG
from .utils import FindReplaceDialog, SyntaxHighlighter, PlotWidget
from .penGUI_model import SbmlViewerModel
from matplotlib.backends.backend_qt5agg import NavigationToolbar2QT
import matplotlib.pyplot as plt


class MainWindow(QMainWindow):
    def __init__(self):
        super().__init__()
        self.setWindowTitle(CONFIG['window_title'])
        self.setGeometry(100, 100, *CONFIG['window_size'])

        self.init_ui()

    def init_ui(self):
        central_widget = QWidget()
        self.setCentralWidget(central_widget)

<<<<<<< HEAD
=======
        # Replace the main layout with a QSplitter
        self.splitter = QSplitter(Qt.Vertical, central_widget)

        # Initialize tabs and buttons
>>>>>>> f747f377
        self.init_tabs()
        self.init_buttons()

        # Add the tabs and the button/info box layout to the splitter
        self.splitter.addWidget(self.tabs)  # The tabs go on top
        self.splitter.addWidget(
            self.button_info_widget
        )  # The buttons/info box goes below

        # Set the initial size ratio
        self.splitter.setStretchFactor(0, 8)
        self.splitter.setStretchFactor(1, 2)

        # Set the splitter as the main layout of the central widget
        main_layout = QVBoxLayout(central_widget)
        main_layout.addWidget(self.splitter)

        # Set the handle width to make it easier to grab and adjust
        self.splitter.setHandleWidth(5)

    def init_tabs(self):
        self.tabs = QTabWidget()

        self.petable_tab = QWidget()
        self.sbml_tab = QWidget()

        self.tabs.addTab(self.petable_tab, "PEtab Tables")
        self.tabs.addTab(self.sbml_tab, "SBML Model")

        self.tabs.currentChanged.connect(self.on_tab_changed)

        self.setup_petable_tab()
        self.setup_sbml_tab()

    def init_buttons(self):
        self.upload_data_matrix_button = QPushButton("Upload Data Matrix")
        self.reset_to_original_button = QPushButton("Reset to Original Model")
        self.finish_button = QPushButton("Finish Editing")
        self.reset_to_original_button.hide()
        button_size = self.reset_to_original_button.sizeHint()
        self.finish_button.setMinimumSize(button_size)
        self.upload_data_matrix_button.setMinimumSize(button_size)
        self.reset_to_original_button.setMinimumSize(button_size)

        self.logger = QTextBrowser()
        button_layout = QVBoxLayout()

        button_layout.addWidget(self.upload_data_matrix_button)
        button_layout.addWidget(self.reset_to_original_button)
        button_layout.addWidget(self.finish_button)

        # Combine the button layout and logger into a single widget
        self.button_info_widget = QWidget()
        layout = QHBoxLayout(self.button_info_widget)
        layout.addLayout(button_layout)
        layout.addWidget(self.logger)

    def on_tab_changed(self, index):
        if index == 0:  # PEtab Tables tab
            self.upload_data_matrix_button.show()
            self.reset_to_original_button.hide()
        elif index == 1:  # SBML Model tab
            self.upload_data_matrix_button.hide()
            self.reset_to_original_button.show()

    def setup_petable_tab(self):
        layout = QVBoxLayout(self.petable_tab)

        self.grid_layout = QGridLayout()
        self.grid_layout.setSpacing(0)
        layout.addLayout(self.grid_layout)

        self.tables = []
        self.add_row_buttons = []
        self.add_column_buttons = []
        self.stacked_widgets = []

        for i in range(3):
            self.create_table_frame(i)

        self.create_table_frame(3, "Condition Table", include_stacked_widget=True)

        # Set stretch factors for equal space allocation
        for i in range(2):
            self.grid_layout.setRowStretch(i, 1)
            self.grid_layout.setColumnStretch(i, 1)

    def create_table_frame(self, index, label_text="", include_stacked_widget=False):
        frame = QFrame()
        frame_layout = QVBoxLayout(frame)
        if include_stacked_widget:
            frame_layout.setContentsMargins(0, 0, 0, 0)
        else:    
            frame_layout.setContentsMargins(9, 9, 9, 9)

        table_labels = ["Measurement Table", "Observable Table", "Parameter Table", "Condition Table"]

        # Label and button layout
        label_layout = QHBoxLayout()
        label_layout.setContentsMargins(9 if include_stacked_widget else 0, 0, 0, 0)
        label = QLabel(label_text if label_text else table_labels[index])
        label_layout.addWidget(label)

        if include_stacked_widget:
            toggle_button = QToolButton()
            toggle_button.setIcon(self.style().standardIcon(getattr(QStyle, 'SP_DialogResetButton')))
            toggle_button.setStyleSheet("QToolButton { padding: 0px; margin: 0px; }")  # Remove padding and margin
            toggle_button.clicked.connect(lambda: self.toggle_view(stacked_widget, label, toggle_button))
            label_layout.addWidget(toggle_button)

        frame_layout.addLayout(label_layout)

        table_view = QTableView()
        table_view.setSortingEnabled(True)
        table_view.setContextMenuPolicy(Qt.CustomContextMenu)
        table_view.customContextMenuRequested.connect(lambda pos, x=index: self.show_context_menu(pos, x))
        self.tables.append(table_view)

        button_layout = QHBoxLayout()
        add_row_button = QPushButton("Add Row")
        add_column_button = QPushButton("Add Column")
        self.add_row_buttons.append(add_row_button)
        self.add_column_buttons.append(add_column_button)
        button_layout.addWidget(add_row_button)
        button_layout.addWidget(add_column_button)

        if include_stacked_widget:
            stacked_widget = QStackedWidget()
            table_frame = QFrame()
            table_frame.setFrameShape(QFrame.NoFrame)
            table_frame.setContentsMargins(0, 0, 0, 0)
            table_frame_layout = QVBoxLayout(table_frame)
            table_frame_layout.addWidget(table_view)
            table_frame_layout.addLayout(button_layout)
            stacked_widget.addWidget(table_frame)

            plot_frame = QFrame()

            self.plot_widget = PlotWidget()
            toolbar = NavigationToolbar2QT(self.plot_widget, self)
            plot_layout = QVBoxLayout()
            plot_layout.addWidget(toolbar)
            plot_layout.addWidget(self.plot_widget)
            plot_frame.setLayout(plot_layout)
            stacked_widget.addWidget(plot_frame)

            frame_layout.addWidget(stacked_widget)
            self.stacked_widgets.append(stacked_widget)
        else:
            frame_layout.addWidget(table_view)
            frame_layout.addLayout(button_layout)

        # Add frame to the grid layout
        row = index // 2
        col = index % 2
        self.grid_layout.addWidget(frame, row, col)

        return frame

    def update_visualization(self, plot_data=None):
        self.plot_widget.axes.cla()
        color_map = plt.get_cmap(
            "tab10")  # Using a colormap with distinct colors
        handles = []  # List to store handles for legend
        labels = []  # List to store labels for legend

        # Plot all data points with lower alpha for unselected points
        for idx, data in enumerate(plot_data["all_data"]):
            color = color_map(idx)
            handle, = self.plot_widget.axes.plot(data["x"], data["y"], 'o--',
                                                 color=color, alpha=0.5,
                                                 label=data["observable_id"])
            handles.append(handle)
            labels.append(data["observable_id"])

        # Plot selected points with full alpha
        for idx, (observable_id, points) in enumerate(
                plot_data["selected_points"].items()):
            color = color_map(idx)
            selected_x = [point["x"] for point in points]
            selected_y = [point["y"] for point in points]
            selected_handle, = self.plot_widget.axes.plot(selected_x,
                                                          selected_y, 'o',
                                                          color=color, alpha=1,
                                                          label=f"{observable_id} (selected)")
            handles.append(selected_handle)
            labels.append(f"{observable_id} (selected)")

        # Add legend
        self.plot_widget.axes.legend(handles=handles, labels=labels)
        self.plot_widget.draw()

    def toggle_view(self, stacked_widget, label, toggle_button):
        current_index = stacked_widget.currentIndex()
        new_index = 1 if current_index == 0 else 0
        stacked_widget.setCurrentIndex(new_index)

        if new_index == 1:
            label.setText("Data Plot")
            toggle_button.setIcon(self.style().standardIcon(getattr(QStyle, 'SP_FileDialogContentsView')))
        else:
            label.setText("Condition Table")
            toggle_button.setIcon(self.style().standardIcon(getattr(QStyle, 'SP_DialogResetButton')))

    def show_context_menu(self, pos, table_index):
        table_view = self.tables[table_index]
        # Ensure that the selection mode is set to multi-selection
        table_view.setSelectionMode(QAbstractItemView.MultiSelection)
        table_view.setSelectionBehavior(QAbstractItemView.SelectRows)
        original_selection_mode = table_view.selectionMode()
        original_selection_behavior = table_view.selectionBehavior()

        index = table_view.indexAt(pos)

        if not index.isValid():
            return

        selection_model = table_view.selectionModel()
        selected_indexes = selection_model.selectedIndexes()

        # Create a set of rows that need to be selected
        rows_to_select = set(index.row() for index in selected_indexes)

        # Add the row where the right-click occurred
        rows_to_select.add(index.row())

        context_menu = QMenu(self)
        delete_action = QAction("Delete Row", self)
        delete_action.triggered.connect(
            lambda: self.controller.delete_row(table_index, rows_to_select)
        )
        context_menu.addAction(delete_action)

        context_menu.exec(table_view.viewport().mapToGlobal(pos))
        table_view.setSelectionMode(original_selection_mode)
        table_view.setSelectionBehavior(original_selection_behavior)

    def setup_sbml_tab(self):
        layout = QVBoxLayout(self.sbml_tab)

        splitter = QSplitter(Qt.Horizontal)

        # Create SBML model section
        sbml_layout = QVBoxLayout()
        sbml_label = QLabel("SBML Model")
        sbml_layout.addWidget(sbml_label)
        self.sbml_text_edit = QPlainTextEdit()
        self.sbml_highlighter = SyntaxHighlighter(
            self.sbml_text_edit.document())
        sbml_layout.addWidget(self.sbml_text_edit)

        # Add forward changes button for SBML
        self.forward_sbml_button = QPushButton("Forward Changes to Antimony")
        sbml_layout.addWidget(self.forward_sbml_button)

        # Create Antimony model section
        antimony_layout = QVBoxLayout()
        antimony_label = QLabel("Antimony Model")
        antimony_layout.addWidget(antimony_label)
        self.antimony_text_edit = QPlainTextEdit()
        self.antimony_highlighter = SyntaxHighlighter(
            self.antimony_text_edit.document())
        antimony_layout.addWidget(self.antimony_text_edit)

        # Add forward changes button for Antimony
        self.forward_antimony_button = QPushButton("Forward Changes to SBML")
        antimony_layout.addWidget(self.forward_antimony_button)

        sbml_widget = QWidget()
        sbml_widget.setLayout(sbml_layout)
        antimony_widget = QWidget()
        antimony_widget.setLayout(antimony_layout)

        splitter.addWidget(sbml_widget)
        splitter.addWidget(antimony_widget)
        layout.addWidget(splitter)<|MERGE_RESOLUTION|>--- conflicted
+++ resolved
@@ -1,16 +1,10 @@
 from PySide6.QtWidgets import QApplication, QMainWindow, QVBoxLayout, \
     QTabWidget, QPlainTextEdit, QSplitter, QWidget, QGridLayout, \
     QPushButton, QFrame, QTableView, QHBoxLayout, QMenu, QLabel, \
-<<<<<<< HEAD
-    QStackedWidget, QToolButton, QStyle, QInputDialog
-import PySide6.QtWidgets as widgets
-from PySide6.QtCore import Qt, QModelIndex
-from PySide6.QtGui import QAction, QShortcut, QKeySequence
-=======
-    QStackedWidget, QToolButton, QStyle, QAbstractItemView, QTextBrowser
-from PySide6.QtCore import Qt, QEvent
+    QStackedWidget, QToolButton, QStyle, QAbstractItemView, QTextBrowser, \
+    QInputDialog
+from PySide6.QtCore import Qt, QEvent, QModelIndex
 from PySide6.QtGui import QAction, QShortcut, QKeySequence, QCursor
->>>>>>> f747f377
 import sys
 from .C import CONFIG
 from .utils import FindReplaceDialog, SyntaxHighlighter, PlotWidget
@@ -31,13 +25,10 @@
         central_widget = QWidget()
         self.setCentralWidget(central_widget)
 
-<<<<<<< HEAD
-=======
         # Replace the main layout with a QSplitter
         self.splitter = QSplitter(Qt.Vertical, central_widget)
 
         # Initialize tabs and buttons
->>>>>>> f747f377
         self.init_tabs()
         self.init_buttons()
 
