from PySide6.QtWidgets import QApplication, QMainWindow, QVBoxLayout, \
    QTabWidget, QPlainTextEdit, QSplitter, QWidget, QGridLayout, \
    QPushButton, QFrame, QTableView, QHBoxLayout, QMenu, QLabel, \
<<<<<<< HEAD
    QStackedWidget, QToolButton, QStyle, QAbstractItemView, QTextBrowser, QMessageBox
from PySide6.QtCore import Qt, QEvent
=======
    QStackedWidget, QToolButton, QStyle, QAbstractItemView, QTextBrowser, \
    QInputDialog
from PySide6.QtCore import Qt, QEvent, QModelIndex
>>>>>>> 18d82273
from PySide6.QtGui import QAction, QShortcut, QKeySequence, QCursor
import sys
from .C import CONFIG
from .utils import FindReplaceDialog, SyntaxHighlighter, PlotWidget
from .penGUI_model import SbmlViewerModel
from matplotlib.backends.backend_qt5agg import NavigationToolbar2QT
import matplotlib.pyplot as plt
from .task_bar import TaskBar


class MainWindow(QMainWindow):
    def __init__(self):
        super().__init__()
        self.setWindowTitle(CONFIG['window_title'])
        self.setGeometry(100, 100, *CONFIG['window_size'])

        self.init_ui()

    def init_ui(self):
        central_widget = QWidget()
        self.setCentralWidget(central_widget)
        self.splitter = QSplitter(Qt.Vertical, central_widget)

        # Initialize tabs and buttons
        self.task_bar = TaskBar(self)
        self.init_tabs()
        self.init_buttons()

        # Add the tabs and the button/info box layout to the splitter
        self.splitter.addWidget(self.tabs)  # The tabs go on top
        self.splitter.addWidget(
            self.button_info_widget
        )  # The buttons/info box goes below

        # Set the initial size ratio
        self.splitter.setStretchFactor(0, 8)
        self.splitter.setStretchFactor(1, 2)

        # Set the splitter as the main layout of the central widget
        main_layout = QVBoxLayout(central_widget)
        main_layout.addWidget(self.splitter)

        # Set the handle width to make it easier to grab and adjust
        self.splitter.setHandleWidth(5)

    def init_tabs(self):
        self.tabs = QTabWidget()

        self.petable_tab = QWidget()
        self.sbml_tab = QWidget()

        self.tabs.addTab(self.petable_tab, "PEtab Tables")
        self.tabs.addTab(self.sbml_tab, "SBML Model")

        self.tabs.currentChanged.connect(self.on_tab_changed)

        self.setup_petable_tab()
        self.setup_sbml_tab()

    def init_buttons(self):
        self.upload_data_matrix_button = QPushButton("Upload Data Matrix")
        self.reset_to_original_button = QPushButton("Reset to Original Model")
        self.finish_button = QPushButton("Finish Editing")
        self.reset_to_original_button.hide()
        button_size = self.reset_to_original_button.sizeHint()
        self.finish_button.setMinimumSize(button_size)
        self.upload_data_matrix_button.setMinimumSize(button_size)
        self.reset_to_original_button.setMinimumSize(button_size)

        self.logger = QTextBrowser()
        button_layout = QVBoxLayout()

        button_layout.addWidget(self.upload_data_matrix_button)
        button_layout.addWidget(self.reset_to_original_button)
        button_layout.addWidget(self.finish_button)

        # Combine the button layout and logger into a single widget
        self.button_info_widget = QWidget()
        layout = QHBoxLayout(self.button_info_widget)
        layout.addLayout(button_layout)
        layout.addWidget(self.logger)

    def on_tab_changed(self, index):
        if index == 0:  # PEtab Tables tab
            self.upload_data_matrix_button.show()
            self.reset_to_original_button.hide()
        elif index == 1:  # SBML Model tab
            self.upload_data_matrix_button.hide()
            self.reset_to_original_button.show()

    def setup_petable_tab(self):
        layout = QVBoxLayout(self.petable_tab)

        self.grid_layout = QGridLayout()
        self.grid_layout.setSpacing(0)
        layout.addLayout(self.grid_layout)

        self.tables = []
        self.add_row_buttons = []
        self.add_column_buttons = []
        self.stacked_widgets = []

        for i in range(3):
            self.create_table_frame(i)

        self.create_table_frame(3, "Condition Table", include_stacked_widget=True)

        # Set stretch factors for equal space allocation
        for i in range(2):
            self.grid_layout.setRowStretch(i, 1)
            self.grid_layout.setColumnStretch(i, 1)

    def get_current_table_index(self):
        # Choose the table that has focus and has a selection (blue highlight)
        for index, table_view in enumerate(self.tables):
            if table_view.hasFocus() and table_view.selectionModel().hasSelection():
                return index
        self.controller.log_message(
            "No table was found active.",
            color="orange"
        )
        return None

    def create_table_frame(self, index, label_text="", include_stacked_widget=False):
        frame = QFrame()
        frame_layout = QVBoxLayout(frame)
        if include_stacked_widget:
            frame_layout.setContentsMargins(0, 0, 0, 0)
        else:    
            frame_layout.setContentsMargins(9, 9, 9, 9)

        table_labels = ["Measurement Table", "Observable Table", "Parameter Table", "Condition Table"]

        # Label and button layout
        label_layout = QHBoxLayout()
        label_layout.setContentsMargins(9 if include_stacked_widget else 0, 0, 0, 0)
        label = QLabel(label_text if label_text else table_labels[index])
        label_layout.addWidget(label)

        if include_stacked_widget:
            toggle_button = QToolButton()
            toggle_button.setIcon(self.style().standardIcon(getattr(QStyle, 'SP_DialogResetButton')))
            toggle_button.setStyleSheet("QToolButton { padding: 0px; margin: 0px; }")  # Remove padding and margin
            toggle_button.clicked.connect(lambda: self.toggle_view(stacked_widget, label, toggle_button))
            label_layout.addWidget(toggle_button)

        frame_layout.addLayout(label_layout)

        table_view = QTableView()
        table_view.setSortingEnabled(True)
        table_view.setContextMenuPolicy(Qt.CustomContextMenu)
        table_view.customContextMenuRequested.connect(lambda pos, x=index: self.show_context_menu(pos, x))
        self.tables.append(table_view)

        button_layout = QHBoxLayout()
        add_row_button = QPushButton("Add Row")
        add_column_button = QPushButton("Add Column")
        self.add_row_buttons.append(add_row_button)
        self.add_column_buttons.append(add_column_button)
        button_layout.addWidget(add_row_button)
        button_layout.addWidget(add_column_button)

        if include_stacked_widget:
            stacked_widget = QStackedWidget()
            table_frame = QFrame()
            table_frame.setFrameShape(QFrame.NoFrame)
            table_frame.setContentsMargins(0, 0, 0, 0)
            table_frame_layout = QVBoxLayout(table_frame)
            table_frame_layout.addWidget(table_view)
            table_frame_layout.addLayout(button_layout)
            stacked_widget.addWidget(table_frame)

            plot_frame = QFrame()

            self.plot_widget = PlotWidget()
            toolbar = NavigationToolbar2QT(self.plot_widget, self)
            plot_layout = QVBoxLayout()
            plot_layout.addWidget(toolbar)
            plot_layout.addWidget(self.plot_widget)
            plot_frame.setLayout(plot_layout)
            stacked_widget.addWidget(plot_frame)

            frame_layout.addWidget(stacked_widget)
            self.stacked_widgets.append(stacked_widget)
        else:
            frame_layout.addWidget(table_view)
            frame_layout.addLayout(button_layout)

        # Add frame to the grid layout
        row = index // 2
        col = index % 2
        self.grid_layout.addWidget(frame, row, col)

        return frame

    def update_visualization(self, plot_data=None):
        self.plot_widget.axes.cla()
        color_map = plt.get_cmap(
            "tab10")  # Using a colormap with distinct colors
        handles = []  # List to store handles for legend
        labels = []  # List to store labels for legend

        # Plot all data points with lower alpha for unselected points
        for idx, data in enumerate(plot_data["all_data"]):
            color = color_map(idx)
            handle, = self.plot_widget.axes.plot(data["x"], data["y"], 'o--',
                                                 color=color, alpha=0.5,
                                                 label=data["observable_id"])
            handles.append(handle)
            labels.append(data["observable_id"])

        # Plot selected points with full alpha
        for idx, (observable_id, points) in enumerate(
                plot_data["selected_points"].items()):
            color = color_map(idx)
            selected_x = [point["x"] for point in points]
            selected_y = [point["y"] for point in points]
            selected_handle, = self.plot_widget.axes.plot(selected_x,
                                                          selected_y, 'o',
                                                          color=color, alpha=1,
                                                          label=f"{observable_id} (selected)")
            handles.append(selected_handle)
            labels.append(f"{observable_id} (selected)")

        # Add legend
        self.plot_widget.axes.legend(handles=handles, labels=labels)
        self.plot_widget.draw()

    def toggle_view(self, stacked_widget, label, toggle_button):
        current_index = stacked_widget.currentIndex()
        new_index = 1 if current_index == 0 else 0
        stacked_widget.setCurrentIndex(new_index)

        if new_index == 1:
            label.setText("Data Plot")
            toggle_button.setIcon(self.style().standardIcon(getattr(QStyle, 'SP_FileDialogContentsView')))
        else:
            label.setText("Condition Table")
            toggle_button.setIcon(self.style().standardIcon(getattr(QStyle, 'SP_DialogResetButton')))

    def show_context_menu(self, pos, table_index):
        table_view = self.tables[table_index]
        # Ensure that the selection mode is set to multi-selection
        table_view.setSelectionMode(QAbstractItemView.MultiSelection)
        table_view.setSelectionBehavior(QAbstractItemView.SelectRows)
        original_selection_mode = table_view.selectionMode()
        original_selection_behavior = table_view.selectionBehavior()

        index = table_view.indexAt(pos)

        if not index.isValid():
            return

        selection_model = table_view.selectionModel()
        selected_indexes = selection_model.selectedIndexes()

        # Create a set of rows that need to be selected
        rows_to_select = set(index.row() for index in selected_indexes)

        # Add the row where the right-click occurred
        rows_to_select.add(index.row())

        context_menu = QMenu(self)
        delete_action = QAction("Delete Row", self)
        delete_action.triggered.connect(
            lambda: self.controller.delete_row(table_index, rows_to_select)
        )
        context_menu.addAction(delete_action)

        context_menu.exec(table_view.viewport().mapToGlobal(pos))
        table_view.setSelectionMode(original_selection_mode)
        table_view.setSelectionBehavior(original_selection_behavior)

    def setup_sbml_tab(self):
        layout = QVBoxLayout(self.sbml_tab)

        splitter = QSplitter(Qt.Horizontal)

        # Create SBML model section
        sbml_layout = QVBoxLayout()
        sbml_label = QLabel("SBML Model")
        sbml_layout.addWidget(sbml_label)
        self.sbml_text_edit = QPlainTextEdit()
        self.sbml_highlighter = SyntaxHighlighter(
            self.sbml_text_edit.document())
        sbml_layout.addWidget(self.sbml_text_edit)

        # Add forward changes button for SBML
        self.forward_sbml_button = QPushButton("Forward Changes to Antimony")
        sbml_layout.addWidget(self.forward_sbml_button)

        # Create Antimony model section
        antimony_layout = QVBoxLayout()
        antimony_label = QLabel("Antimony Model")
        antimony_layout.addWidget(antimony_label)
        self.antimony_text_edit = QPlainTextEdit()
        self.antimony_highlighter = SyntaxHighlighter(
            self.antimony_text_edit.document())
        antimony_layout.addWidget(self.antimony_text_edit)

        # Add forward changes button for Antimony
        self.forward_antimony_button = QPushButton("Forward Changes to SBML")
        antimony_layout.addWidget(self.forward_antimony_button)

        sbml_widget = QWidget()
        sbml_widget.setLayout(sbml_layout)
        antimony_widget = QWidget()
        antimony_widget.setLayout(antimony_layout)

        splitter.addWidget(sbml_widget)
        splitter.addWidget(antimony_widget)
        layout.addWidget(splitter)

    def closeEvent(self, event):
        if self.controller.unsaved_changes:
            # Show a message box asking whether to save unsaved changes
            reply = QMessageBox.question(
                self,
                "Unsaved Changes",
                "You have unsaved changes. Do you want to save them before closing?",
                QMessageBox.Save | QMessageBox.Discard | QMessageBox.Cancel,
                QMessageBox.Save
            )

            if reply == QMessageBox.Save:
                self.controller.save_model()
                event.accept()  # Close the window after saving
            elif reply == QMessageBox.Discard:
                event.accept()  # Close the window without saving
            else:
                event.ignore()  # Do not close the window
        else:
            # No unsaved changes, proceed with closing
            event.accept()<|MERGE_RESOLUTION|>--- conflicted
+++ resolved
@@ -1,14 +1,9 @@
 from PySide6.QtWidgets import QApplication, QMainWindow, QVBoxLayout, \
     QTabWidget, QPlainTextEdit, QSplitter, QWidget, QGridLayout, \
     QPushButton, QFrame, QTableView, QHBoxLayout, QMenu, QLabel, \
-<<<<<<< HEAD
-    QStackedWidget, QToolButton, QStyle, QAbstractItemView, QTextBrowser, QMessageBox
-from PySide6.QtCore import Qt, QEvent
-=======
     QStackedWidget, QToolButton, QStyle, QAbstractItemView, QTextBrowser, \
-    QInputDialog
+    QInputDialog, QMessageBox
 from PySide6.QtCore import Qt, QEvent, QModelIndex
->>>>>>> 18d82273
 from PySide6.QtGui import QAction, QShortcut, QKeySequence, QCursor
 import sys
 from .C import CONFIG
