import pandas as pd
from PySide6.QtCore import Qt, QAbstractTableModel, QModelIndex, Signal, \
    QObject
from PySide6.QtWidgets import QMessageBox
from PySide6.QtGui import QColor
import petab.v1 as petab
import tellurium as te
import libsbml
import copy

from .utils import set_dtypes, MeasurementInputDialog, ObservableInputDialog,\
    ParameterInputDialog, ConditionInputDialog, validate_value


class PandasTableModel(QAbstractTableModel):
    observable_id_changed = Signal(str, str)  # Signal to notify observableId changes

<<<<<<< HEAD
    def __init__(self, data_frame, allowed_columns, table_type, controller=None, parent=None):
=======
    def __init__(self, data_frame, allowed_columns, table_type, controller, parent=None):
>>>>>>> e8e0953e
        super().__init__(parent)
        self._data_frame = data_frame
        self._allowed_columns = allowed_columns
        self.table_type = table_type
        self.controller = controller
<<<<<<< HEAD
        self._invalid_rows = set()
=======
        self._invalid_cells = set()
>>>>>>> e8e0953e

    def sort(self, column, order):
        """
        Sort the data frame by the given column index.
        """
        column_name = self._data_frame.columns[column]
        self.layoutAboutToBeChanged.emit()
        self._data_frame.sort_values(by=column_name,
                                     ascending=(order == Qt.AscendingOrder),
                                     inplace=True)
        self._data_frame.reset_index(drop=True, inplace=True)
        self.layoutChanged.emit()

    def rowCount(self, parent=QModelIndex()):
        return self._data_frame.shape[0]

    def columnCount(self, parent=QModelIndex()):
        return self._data_frame.shape[1]

    def data(self, index, role=Qt.DisplayRole):
        if not index.isValid():
            return None
        if role == Qt.DisplayRole or role == Qt.EditRole:
            value = self._data_frame.iloc[index.row(), index.column()]
            return str(value)
        elif role == Qt.BackgroundRole and (index.row(), index.column()) in self._invalid_cells:
            return QColor(Qt.red)
        return None


    def setData(self, index, value, role=Qt.EditRole):
        if index.isValid() and role == Qt.EditRole:
            column_name = self._data_frame.columns[index.column()]
            if column_name == "observableId":
                old_value = self._data_frame.iloc[index.row(), index.column()]
                self._data_frame.iloc[index.row(), index.column()] = value
                self.dataChanged.emit(index, index, [Qt.DisplayRole])
                if old_value != value:
                    self.observable_id_changed.emit(old_value, value)
            else:
                expected_type = self._allowed_columns.get(column_name)
                if expected_type:
                    value, error_message = validate_value(value, expected_type)
                    if error_message:
                        return False
                self._data_frame.iloc[index.row(), index.column()] = value
                self.dataChanged.emit(index, index, [Qt.DisplayRole])

            # Validate the row after setting data
<<<<<<< HEAD
            self.validate_row(index.row())
=======
            self.validate_changed_cell(index.row(), index.column())

            # Emit rowChanged signal if the table type is measurement
            if self.table_type == "measurement":
                self.dataChanged.emit(index, index, [Qt.DisplayRole])

>>>>>>> e8e0953e
            return True
        return False

    def validate_changed_cell(self, row_index, column_index):
        row_data = self._data_frame.iloc[row_index]
        row_data = set_dtypes(row_data.to_frame().T, self._allowed_columns)

        error_message = None
        try:
            self.check_petab_lint(row_data)
            for col in range(self.columnCount()):
                self._invalid_cells.discard((row_index, col))
            error_message = None
        except Exception as e:
            error_message = e

        if error_message:
            self._invalid_cells.add((row_index, column_index))
        else:
            self._invalid_cells.discard((row_index, column_index))

        self.dataChanged.emit(self.index(row_index, column_index),
                              self.index(row_index, column_index),
                              [Qt.BackgroundRole])

    def flags(self, index):
        if not index.isValid():
            return Qt.ItemIsEnabled
        return Qt.ItemIsEditable | Qt.ItemIsEnabled | Qt.ItemIsSelectable

    def headerData(self, section, orientation, role=Qt.DisplayRole):
        if role == Qt.DisplayRole:
            if orientation == Qt.Horizontal:
                return str(self._data_frame.columns[section])
            elif orientation == Qt.Vertical:
                return str(self._data_frame.index[section])
        return None

    def add_row(self):
        new_index = len(self._data_frame)
        self._data_frame.loc[new_index] = ["" for _ in range(self._data_frame.shape[1])]
        self.layoutChanged.emit()

    def add_row_with_defaults(self, **kwargs):
        new_index = len(self._data_frame)
        self._data_frame.loc[new_index] = ""

        for key, value in kwargs.items():
            if key in self._data_frame.columns:
                expected_type = self._allowed_columns.get(key)
                if expected_type:
                    value, error_message = validate_value(value, expected_type)
                    if error_message:
                        error_message = f"Column '{key}' expects a value of type {expected_type}, but got '{value}'"
                        QMessageBox.warning(None, "Input Error", error_message)
                        self.open_dialog_with_values(kwargs, key)
                        self._data_frame.drop(index=new_index, inplace=True)
                        self.layoutChanged.emit()
                        return False
                self._data_frame.loc[new_index, key] = value

        # Adding specific defaults based on the type of table
        if self.table_type == "observable":
            if "noiseFormula" in self._data_frame.columns:
                self._data_frame.loc[
                    new_index, "noiseFormula"] = f"noiseParameter1_{kwargs.get('observableId')}"
            if "observableTransformation" in self._data_frame.columns:
                self._data_frame.loc[
                    new_index, "observableTransformation"] = "lin"
            if "noiseDistribution" in self._data_frame.columns:
                self._data_frame.loc[new_index, "noiseDistribution"] = "normal"
            if "observableName" in self._data_frame.columns and "observableId" in kwargs:
                self._data_frame.loc[new_index, "observableName"] = kwargs.get(
                    "observableId")

        elif self.table_type == "parameter":
            if "parameterName" in self._data_frame.columns and "parameterId" in kwargs:
                self._data_frame.loc[new_index, "parameterName"] = kwargs.get(
                    "parameterId")
            if "parameterScale" in self._data_frame.columns:
                self._data_frame.loc[new_index, "parameterScale"] = "log10"
            if "lowerBound" in self._data_frame.columns:
                self._data_frame.loc[new_index, "lowerBound"] = 1e-08
            if "upperBound" in self._data_frame.columns:
                self._data_frame.loc[new_index, "upperBound"] = 1e3
            if "estimate" in self._data_frame.columns:
                self._data_frame.loc[new_index, "estimate"] = 1

        # Validate the entire row
        self.validate_new_row(new_index)
        self.layoutChanged.emit()
        return True

    def validate_new_row(self, row_index):
        row_data = self._data_frame.iloc[row_index]
        row_data = set_dtypes(row_data.to_frame().T, self._allowed_columns)
        error_message = None
        try:
            self.controller.check_petab_lint(row_data, self.table_type)
            error_message = None
        except Exception as e:
            error_message = e

        if error_message:
            for col in range(self.columnCount()):
                self._invalid_cells.add((row_index, col))
        else:
            for col in range(self.columnCount()):
                self._invalid_cells.discard((row_index, col))

        self.dataChanged.emit(self.index(row_index, 0),
                              self.index(row_index, self.columnCount() - 1),
                              [Qt.BackgroundRole])

    def check_petab_lint(self, row_data):
        # Implement the actual check logic based on the table type
        if self.table_type == "measurement":
            return petab.check_measurement_df(
                row_data,
                observable_df=petab.observables.get_observable_df(
                    copy.deepcopy(self.controller.models[1]._data_frame)
                ),
            )
        elif self.table_type == "observable":
            row_data = row_data.set_index("observableId")
            return petab.check_observable_df(row_data)
        elif self.table_type == "parameter":
            row_data = row_data.set_index("parameterId")
            return petab.check_parameter_df(
                row_data,
                observable_df=petab.observables.get_observable_df(
                    copy.deepcopy(self.controller.models[1]._data_frame)
                ),
                measurement_df=petab.measurements.get_measurement_df(
                    copy.deepcopy(self.controller.models[0]._data_frame)
                ),
                condition_df=petab.conditions.get_condition_df(
                    copy.deepcopy(self.controller.models[3]._data_frame)
                ),
                # TODO: add SBML model
            )
        elif self.table_type == "condition":
            row_data = row_data.set_index("conditionId")
            return petab.check_condition_df(
                row_data,
                observable_df=petab.conditions.get_condition_df(
                    copy.deepcopy(self.controller.models[3]._data_frame)
                ),
                # TODO: add SBML model
            )
        return True

    def add_column(self, column_name, default_value):
        self._data_frame[column_name] = default_value
        self.layoutChanged.emit()

    def open_dialog_with_values(self, values, error_key):
        if self.table_type == "measurement":
            dialog = MeasurementInputDialog(
                initial_values=values, error_key=error_key
            )
        elif self.table_type == "observable":
            dialog = ObservableInputDialog(values, error_key)
        elif self.table_type == "parameter":
            dialog = ParameterInputDialog(values, error_key)
        elif self.table_type == "condition":
            dialog = ConditionInputDialog(values, error_key)
        else:
            return
        dialog.exec()


class SbmlViewerModel(QObject):

    def __init__(self, sbml_model, parent=None):
        super().__init__(parent)
        self._sbml_model_original = sbml_model

        self.sbml_text = libsbml.writeSBMLToString(
            self._sbml_model_original.sbml_model.getSBMLDocument()
        )
        self.antimony_text = te.sbmlToAntimony(self.sbml_text)

    def convert_sbml_to_antimony(self):
        self.antimony_text = te.sbmlToAntimony(self.sbml_text)

    def convert_antimony_to_sbml(self):
        self.sbml_text = te.antimonyToSBML(self.antimony_text)<|MERGE_RESOLUTION|>--- conflicted
+++ resolved
@@ -15,21 +15,13 @@
 class PandasTableModel(QAbstractTableModel):
     observable_id_changed = Signal(str, str)  # Signal to notify observableId changes
 
-<<<<<<< HEAD
     def __init__(self, data_frame, allowed_columns, table_type, controller=None, parent=None):
-=======
-    def __init__(self, data_frame, allowed_columns, table_type, controller, parent=None):
->>>>>>> e8e0953e
         super().__init__(parent)
         self._data_frame = data_frame
         self._allowed_columns = allowed_columns
         self.table_type = table_type
         self.controller = controller
-<<<<<<< HEAD
-        self._invalid_rows = set()
-=======
         self._invalid_cells = set()
->>>>>>> e8e0953e
 
     def sort(self, column, order):
         """
@@ -79,16 +71,12 @@
                 self.dataChanged.emit(index, index, [Qt.DisplayRole])
 
             # Validate the row after setting data
-<<<<<<< HEAD
-            self.validate_row(index.row())
-=======
             self.validate_changed_cell(index.row(), index.column())
 
             # Emit rowChanged signal if the table type is measurement
             if self.table_type == "measurement":
                 self.dataChanged.emit(index, index, [Qt.DisplayRole])
 
->>>>>>> e8e0953e
             return True
         return False
 
